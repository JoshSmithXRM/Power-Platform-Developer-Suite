--- conflicted
+++ resolved
@@ -9,7 +9,6 @@
 
 ### Added
 
-<<<<<<< HEAD
 - **Data Explorer - FetchXML Direct Editing:** SQL/FetchXML mode toggle for bidirectional query editing
   - Mode toggle tabs (SQL / FetchXML) above editor
   - **SQL Mode:** SQL editor (editable) + FetchXML preview (read-only) - existing behavior
@@ -35,23 +34,22 @@
   - Export dropdown visibility tests
   - CSV export flow tests
 
-### Changed
-
-- **Plugin Trace Viewer:** Refactored `FileSystemPluginTraceExporter` to use shared `CsvExportService`
-  - Reduced code duplication
-  - Consistent CSV formatting across features
-
-### Fixed
-
-- **Data Explorer:** Export CSV button no longer gets stuck in loading state after export completes
-=======
 - **User Configuration System** - Customizable extension settings via VS Code Settings UI
   - `powerPlatformDevSuite.pluginTrace.defaultLimit` - Configure default number of plugin traces to fetch (1-5000, default: 100)
   - Settings accessible via Command Palette: "Power Platform Developer Suite: Open Settings"
   - Settings entry in Tools sidebar for quick access
   - Clean Architecture implementation: `IConfigurationService` interface in domain, `VsCodeConfigurationService` in infrastructure
   - `NullConfigurationService` test stub for unit testing
->>>>>>> 21e748ba
+
+### Changed
+
+- **Plugin Trace Viewer:** Refactored `FileSystemPluginTraceExporter` to use shared `CsvExportService`
+  - Reduced code duplication
+  - Consistent CSV formatting across features
+
+### Fixed
+
+- **Data Explorer:** Export CSV button no longer gets stuck in loading state after export completes
 
 ## [0.2.2] - 2025-11-26
 
