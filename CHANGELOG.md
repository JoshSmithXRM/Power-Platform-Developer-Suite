# Changelog

All notable changes to this project will be documented in this file.

The format is based on [Keep a Changelog](https://keepachangelog.com/en/1.1.0/),
and this project adheres to [Semantic Versioning](https://semver.org/spec/v2.0.0.html).

## [Unreleased]

<<<<<<< HEAD
### Added

- **E2E Testing Infrastructure:** Playwright-based E2E testing for VS Code extension
  - `npm run e2e:smoke` - Automated smoke tests (~30s) for VS Code launch and command execution
  - `VSCodeLauncher` - Launch VS Code via Playwright Electron with extension loaded
  - `CommandPaletteHelper` - Automate Command Palette interactions
  - `WebviewHelper` - Access webview iframe content
  - `ScreenshotHelper` - Capture and annotate screenshots
  - `ClaudeJsonReporter` - AI-optimized JSON output with suggestions
  - Console log capture (`vscode.getLogs()`) - Renderer and webview debug messages
  - Extension Output channel capture (`vscode.getExtensionLogs()`) - Extension logger output
  - Design doc: `docs/designs/PLAYWRIGHT_E2E_DESIGN.md`
=======
## [0.2.1] - 2025-11-25

### Fixed

- **Environment Setup:** Button alignment - toolbar buttons now centered and right-aligned to match form content width
- **Environment Setup:** Interactive auth warning now displays as modal dialog instead of corner notification
- **Environment Setup:** Discover/Test buttons now properly reset text when user cancels operation
- **Environment Setup:** Added separate "Save" and "Save & Close" buttons - users can now save without closing panel
- **Environment Setup:** Deleting an environment no longer deletes credentials shared with other environments (e.g., two environments using the same username/password)
- **Persistence Inspector:** Panel content now scrolls properly when content exceeds viewport height
>>>>>>> 2669c813

### Changed

- **Dependencies:** Upgraded TypeScript from 4.9.5 to 5.9.3
- **Dependencies:** Upgraded @azure/msal-node from 2.x to 3.8.3
- **Dependencies:** Upgraded madge from 7.0.0 to 8.0.0
- **Dependencies:** Upgraded @types/node from 16.x to 24.x
- **Dependencies:** Upgraded @typescript-eslint packages to 8.48.0
- **Dependencies:** Upgraded @vscode/vsce to 3.7.1
- **CI:** Updated GitHub Actions (checkout v6, setup-node v6, codeql-action v4, github-script v8)

## [0.2.0] - 2025-11-24

### 🏗️ Complete Clean Architecture Refactor (Refactor #3)

This release represents a **fundamental architectural transformation** - migrating from component-based patterns to true Clean Architecture with rich domain models, comprehensive testing, and proper separation of concerns.

#### Architecture Transformation

**Clean Architecture Implementation:**
- **Domain Layer** - Rich entities with business logic (not anemic data bags), value objects for validation, domain services for complex operations, zero external dependencies
- **Application Layer** - Use cases for orchestration only, mappers for DTO transformation, ViewModels as simple data structures
- **Infrastructure Layer** - Repository implementations, Dataverse API integration, MSAL authentication
- **Presentation Layer** - VS Code panels and webview behaviors

**Key Patterns Introduced:**
- **Rich Domain Models** - Entities contain business behavior (Environment.requiresClientSecret(), PluginTrace.isSuccess(), ImportJob.getStatusMessage())
- **Value Objects** - Immutable validated primitives (EnvironmentName, DataverseUrl, TenantId, FilterField)
- **Repository Pattern** - Interfaces in domain, implementations in infrastructure
- **Domain Events** - Decoupled side effects (EnvironmentCreated, StorageCleared, SecretRevealed)
- **Domain Services** - Complex business logic (FlowConnectionRelationshipBuilder, ODataQueryBuilder)

**Deleted:** Entire component framework (~5,000 lines) replaced with feature-specific presentation layer

#### Testing Infrastructure

**168 Test Files Added:**
- Domain layer: 95-100% coverage target (entities, value objects, domain services)
- Application layer: 85-95% coverage target (use cases, mappers)
- Infrastructure layer: 70-85% coverage target (repositories, API integration)
- Integration tests: Full panel workflows with webview message passing

**Test Patterns:**
- Test factories for consistent test data (EnvironmentTestFactory, PluginTraceTestFactory)
- Mock repositories for isolation
- Integration tests for critical user workflows

#### Documentation

**16 Architecture Guides Added (8,000+ lines):**
- Clean Architecture Guide, Examples, and Patterns
- Value Object, Domain Service, Repository, and Mapper Patterns
- Code Quality and Logging Guides
- Panel Architecture and UI Patterns

**3 Testing Guides Added (3,373 lines):**
- Unit Testing Patterns and Test Factories
- Integration Testing Guide
- Solution Panel Integration Examples

**Workflow Documentation:**
- Development workflows (.claude/WORKFLOW.md)
- Agent collaboration guides (.claude/AGENTS.md)
- Quick reference for AI assistants (CLAUDE.md)

#### Features Restructured

**8 Features Migrated to Clean Architecture:**
1. Environment Setup (89 files) - Authentication, validation, MSAL integration
2. Metadata Browser (74 files) - Entity metadata with 5-minute caching
3. Plugin Trace Viewer (96 files) - OData query building, CSV export
4. Solution Explorer (43 files) - Solution management, export
5. Import Job Viewer (23 files) - Import monitoring, status computation
6. Environment Variables (25 files) - Variable management, ALM deployment
7. Connection References (27 files) - Flow-connection relationships
8. Plugin Registration (partial) - In progress

**Note:** Persistence Inspector (67 files) migrated but excluded from packaged releases (development/debugging tool only)

#### Breaking Changes

⚠️ **This is a complete architectural rewrite.** While user-facing functionality remains unchanged, the internal structure has been fundamentally redesigned:

- Component framework deleted and replaced with Clean Architecture layers
- All features restructured with domain/application/infrastructure/presentation separation
- New dependency injection patterns for repositories and services
- Stricter TypeScript patterns (no anemic models, explicit return types, value objects)

**User Impact:** None - all features work as before with improved reliability and performance

#### Benefits

- ✅ **Testability** - Comprehensive test coverage with isolated unit tests
- ✅ **Maintainability** - Clear separation of concerns, business logic in domain
- ✅ **Scalability** - Features isolated with well-defined boundaries
- ✅ **Type Safety** - Value objects prevent invalid state, explicit validation
- ✅ **Documentation** - 13,873 lines of architecture and testing guides

### Technical

- **827 files changed** (173,132 insertions, 52,628 deletions)
- **Net addition**: ~120,500 lines (including tests and documentation)
- **Zero ESLint violations** - Architectural rules enforced
- **Zero TypeScript errors** - Strict type checking throughout

## [0.1.1] - 2025-10-27

### Fixed

#### **All Panels - "Open New" Command Not Working** 🔧
- **Fixed:** "Open New" commands in command palette and right-click context menu always focused existing panel instead of creating new instance
  - **Root Cause:** Panel `createNew()` methods were incorrectly calling `createOrShow()`, which reveals existing panels instead of creating new ones
  - **Affected Panels:** Metadata Browser, Solution Explorer, Plugin Trace Viewer, Import Job Viewer, Connection References, Environment Variables, Data Explorer
  - **Solution:** Fixed `createNew()` to always create new panel instances regardless of existing panels
  - **Results:**
    - ✅ Command palette "Open New" commands now correctly create new panel instances
    - ✅ Right-click "Open New" in Tools panel creates new instances
    - ✅ Left-click in Tools panel still reveals existing panel or creates new if none exists
  - **Files Changed:** All panel implementation files

#### **Metadata Browser - OptionSet Data Missing** 🔧
- **Fixed:** Local optionset values not displayed for picklist, state, status, and boolean attributes
  - **Root Cause:** Dataverse Web API requires type casting to retrieve OptionSet data. Normal attribute queries do not include the `OptionSet` property for picklist-based attribute types.
  - **Solution:** Implemented parallel query strategy with 6 simultaneous API calls:
    1. Normal query - Returns all 460+ attributes (includes Lookup.Targets by default)
    2. PicklistAttributeMetadata - Returns picklist attributes with `$expand=OptionSet,GlobalOptionSet`
    3. StateAttributeMetadata - Returns state attributes (Active/Inactive) with `$expand=OptionSet`
    4. StatusAttributeMetadata - Returns status reason attributes with `$expand=OptionSet`
    5. BooleanAttributeMetadata - Returns boolean/TwoOption attributes with `$expand=OptionSet`
    6. MultiSelectPicklistAttributeMetadata - Returns multi-select picklists with `$expand=OptionSet,GlobalOptionSet`
  - **Results:**
    - ✅ 88 attributes per entity now include complete OptionSet data (for typical entities)
    - ✅ 5 attribute types covered with full option values and multi-language labels
    - ✅ Zero performance impact - all queries execute in parallel (~1 second total)
    - ✅ Graceful degradation if any typed query fails
  - **Files Changed:** `src/services/MetadataService.ts:499-621`

#### **Metadata Browser - Choice Values Not Displayed** 🔧
- **Fixed:** Choice values section remained hidden when selecting a choice from the left sidebar
  - **Root Cause:** Race condition in mode-setting logic. The panel sent two messages when a choice was selected:
    - `set-mode` (mode: 'choice') - correctly set choice-mode
    - `update-selection` (with counts) - overwrote the mode based on data counts
    - When counts.choices === 0, the mode would be removed, hiding the choice values section
  - **Solution:** Removed mode-determination logic from `updateSelection()` method. The `set-mode` message is now the sole authority for setting panel modes. The `updateSelection()` method only:
    - Updates the selection display text
    - Updates section counts
    - Auto-expands appropriate sections based on data availability
    - Does NOT change mode classes
  - **Results:**
    - ✅ Choice values section displays correctly when a choice is selected
    - ✅ Works regardless of whether the choice has 0 or more values
    - ✅ No more race conditions between `set-mode` and `update-selection` messages
    - ✅ Entity mode and choice mode remain stable during navigation
  - **Files Changed:** `resources/webview/js/panels/metadataBrowserBehavior.js:383-415`

## [0.1.0] - 2025-10-27

### 🎉 Major Architectural Refactor

This release represents a **complete architectural rewrite** of the Power Platform Developer Suite. The extension has been rebuilt from the ground up using modern component-based architecture, comprehensive linting, and SOLID design principles.

### Added

#### **Component-Based Architecture** 🏗️
- **Reusable Component System** - Built 10+ production-ready components following a consistent 4-file pattern (Component, Config, View, Behavior)
  - `EnvironmentSelectorComponent` - Multi-instance environment selector with connection status
  - `ActionBarComponent` - Flexible action bars with buttons, dropdowns, and search
  - `DataTableComponent` - Full-featured tables with sorting, filtering, pagination, row actions, and context menus
  - `FilterPanelComponent` - Advanced filtering with quick filters and complex condition builder
  - `SplitPanelComponent` - Responsive split-view layouts with adjustable dividers
  - `JsonViewerComponent` - Syntax-highlighted JSON with expand/collapse
  - `SolutionSelectorComponent` - Solution picker with search and filtering
- **Event Bridge Pattern** - Components communicate via event bridges instead of direct webview updates (eliminates UI flash)
- **ComponentFactory** - Centralized factory for creating all UI components with consistent configuration
- **PanelComposer** - Unified panel composition system for standard and custom layouts

#### **Professional Tooling & Quality** ✨
- **Comprehensive ESLint Rules** - Custom architectural linting with 40+ rules enforcing:
  - Message naming conventions (kebab-case enforcement)
  - No data transformation in panels (SOLID violations)
  - Proper error handling patterns (type-safe catch blocks)
  - Security patterns (no console.log in Extension Host)
  - Architecture compliance (ComponentFactory usage, event bridges)
- **Structured Logging System** - Professional logging with VS Code native APIs
  - Component-specific loggers with structured metadata
  - Automatic credential sanitization for security
  - Multiple log levels (trace, debug, info, warn, error)
  - User-accessible via VS Code output channels
- **Comprehensive Documentation** - 8 detailed architecture guides (2,000+ lines)
  - `ARCHITECTURE_GUIDE.md` - SOLID principles and system design
  - `EXECUTION_CONTEXTS.md` - Extension Host vs Webview separation
  - `PANEL_LAYOUT_GUIDE.md` - Mandatory panel structure patterns
  - `COMPONENT_PATTERNS.md` - Component lifecycle and design
  - `MESSAGE_CONVENTIONS.md` - Kebab-case messaging standards
  - `ERROR_HANDLING_PATTERNS.md` - Type-safe error handling
  - `STYLING_PATTERNS.md` - Semantic CSS tokens and theming
  - `DEVELOPMENT_GUIDE.md` - Practical development workflows

#### **Enhanced Features** 🚀
- **Environment Setup Panel** - Complete rewrite with improved UX
  - Clean form interface with dynamic page titles
  - Conditional field visibility based on authentication method
  - Test connection functionality with validation
  - Secure credential preservation when editing environments
  - Support for all 4 authentication methods
- **Metadata Browser** - Split-panel interface with enhanced navigation
  - Three-panel layout: Entities → Attributes/Keys/Relationships → Details
  - Smart caching for instant tab switching
  - Right-click context menu for opening in new panels
  - Export metadata to JSON
- **Plugin Trace Viewer** - Advanced filtering and analysis
  - Quick filters (Today, Last Hour, Exception Only) with auto-apply
  - Environment trace level management (Off/Exception/All)
  - Detailed trace views with syntax-highlighted stack traces
  - Export to CSV, copy trace data
  - Search across all trace data
- **Import Job Viewer** - Solution import monitoring
  - Real-time import status tracking
  - Detailed import logs and XML configurations
  - Historical job analysis

### Changed

#### **Architecture Transformation** 🔄
- **Complete Codebase Refactor** - All 8 panels rewritten using component architecture
  - Eliminated 2,000+ lines of duplicate code
  - Reduced code complexity by 40% through shared components
  - Unified panel structure with mandatory `panel-container → panel-controls → panel-content` layout
  - Consistent message handling with kebab-case naming
- **Execution Context Separation** - Strict separation of Extension Host (TypeScript) and Webview (JavaScript)
  - ComponentFactory runs in Extension Host (generates HTML)
  - Behavior scripts run in Webview (handle user interaction)
  - No DOM manipulation in Extension Host, no TypeScript classes in Webview
- **Event-Driven Communication** - Replaced direct `postMessage()` with event bridges
  - Components emit events when state changes
  - Panels listen and update via event handlers
  - Eliminates full webview regeneration and UI flashing
- **Service Layer Refinement** - Enhanced service architecture
  - ServiceFactory for dependency injection
  - Consistent error handling across all services
  - Comprehensive logging with timing metrics
  - Token caching and credential management improvements

#### **Performance Improvements** ⚡
- **Panel Load Times** - Significant speed improvements through parallelization
  - Connection References: 7.4s → 3.3s (55% faster)
  - Environment Variables: Client-side filtering for instant results
  - Metadata Browser: Smart caching eliminates redundant API calls
- **Bundle Optimization** - Webpack production build
  - 92% size reduction (1.45 MiB → 329 KiB production bundle)
  - Code splitting and tree shaking
  - Source maps for debugging

#### **User Experience Refinements** 💅
- **Simplified Search** - Global search box replaces per-column filters
  - Single search box filters across all columns
  - Debounced input (300ms) for smooth experience
  - Cleaner, more intuitive interface
- **Improved Visual Design** - Consistent styling across all panels
  - VS Code theme integration with semantic CSS tokens
  - Proper dark/light mode support
  - Responsive layouts that adapt to screen size
  - Loading spinners and error states

### Fixed

#### **Critical Fixes** 🔧
- **Security Vulnerability** - Updated axios to >=1.12.0 (HIGH severity DoS fix)
- **Credential Management** - Fixed credential preservation when editing environments
  - Editing environments no longer wipes stored secrets
  - Test connections use temporary environments to avoid deleting production secrets
- **Panel Lifecycle** - Fixed multiple panel management issues
  - Component ID collision when reopening panels
  - Tab switching causing panel reload
  - Singleton patterns preventing multiple panel instances
- **Message Handling** - Fixed kebab-case message naming issues
  - Standardized all messages to use kebab-case (environment-changed, filters-applied)
  - Added ESLint rules to enforce naming convention
  - Fixed missing message handlers causing warnings
- **OData Filter Encoding** - Fixed filter strings not being URL-encoded
  - Special characters in filters now properly encoded
  - Exception filters now work correctly (was sending `ne null` instead of `ne ''`)
- **Search Persistence** - Fixed search queries not reapplying after table refresh
  - Search input text preserved and filter reapplied to new data
  - Works across all data tables

#### **UI/UX Fixes** 🎨
- **Environment Setup Panel**
  - Added proper VS Code button styling
  - Hidden loading/error containers showing incorrectly
  - Removed "Set as active environment" checkbox (per-panel selection)
  - Improved button styling with hover states
  - Dynamic panel titles showing environment name
- **Environment Variables Panel**
  - Fixed data not displaying after successful service load
  - Switched from old postMessage to direct component updates
- **Panel Layouts**
  - Fixed mandatory panel structure compliance across all panels
  - Fixed custom layouts breaking standard CSS
  - Fixed missing `panel-content` wrapper causing misalignment

### Technical

#### **Build System** 🛠️
- **Enhanced TypeScript Configuration** - Strict type checking with comprehensive interfaces (80+)
- **Webpack Production Build** - Optimized bundling with code splitting
- **ESLint Integration** - Custom architectural rules with detailed error messages
- **Build Commands**
  - `npm run compile` - Development build with linting
  - `npm run watch` - Watch mode for active development
  - `npm run package` - Production build with webpack
  - `npm run test-release` - Build, package, and install locally
- **Quality Assurance**
  - Zero TypeScript compilation errors
  - Zero ESLint violations
  - All panels tested and functional
  - Documentation up-to-date and accurate

#### **Architecture Patterns** 📐
- **SOLID Principles** - Enforced throughout codebase
  - Single Responsibility: Components do one thing well
  - Open/Closed: Components extensible via configuration
  - Liskov Substitution: All components implement BaseComponent
  - Interface Segregation: Config interfaces are specific and focused
  - Dependency Inversion: Services injected via ServiceFactory
- **Factory Pattern** - ComponentFactory and ServiceFactory for object creation
- **Observer Pattern** - Event bridges for loose coupling
- **Composition Over Inheritance** - Panels compose components rather than subclass

### Documentation

- **Architecture Guides** - Comprehensive documentation in `docs/` folder
- **CLAUDE.md** - AI assistant guidelines synchronized with architecture
- **README.md** - Updated with current feature set and architecture
- **Feature Design Docs** - Technical specifications for upcoming features
  - `PLUGIN_REGISTRATION_DESIGN.md` - Complete plugin registration system design
  - `DATA_EXPLORER_DESIGN.md` - Vision document for advanced data explorer
  - `DATA_EXPLORER_TECHNICAL_SPEC.md` - Implementation specification

### Breaking Changes

⚠️ **This is a major refactor release.** While functionality remains the same, internal architecture has completely changed:

- Panel HTML structure now requires mandatory layout (`panel-container → panel-controls → panel-content`)
- Message names must use kebab-case (enforced by ESLint)
- Components must follow 4-file pattern (Component, Config, View, Behavior)
- No direct webview updates - must use event bridges
- Execution context separation strictly enforced

**Migration:** No user-facing breaking changes. All features work as before with improved performance and reliability.

### Upgrade Notes

This release includes significant architectural improvements with no required user action. Simply update and enjoy:
- ✅ Faster panel load times
- ✅ More responsive UI
- ✅ Better error messages and logging
- ✅ Consistent experience across all panels
- ✅ Foundation for rapid feature development

---

### Coming Soon 🔮

**Next Release (v0.2.0):**
- Plugin Registration Tool (full Plugin Registration Tool parity)
- Data Explorer (Advanced Find with improvements)

## [0.0.2] - 2025-09-09

### Added
- **Multi-instance Panel Support** - Environment panels now support multiple simultaneous tabs
- **Automatic Form State Persistence** - Form data is automatically saved and restored when switching between tabs
- **Secure Credential Preservation** - Editing environments preserves existing stored credentials when not explicitly changed
- **WebView State Manager** - Reusable utility for form state persistence across all panels
- **Data Explorer Panel** - Comprehensive data browsing and querying interface for Dataverse entities
  - **Entity Browser** - Browse all entities with type indicators (System/Custom/Virtual)
  - **View Selector** - Select from predefined system views with automatic default view detection
  - **Direct FetchXML Execution** - Views execute FetchXML directly against Web API for full compatibility
  - **Layout-aware Display** - Uses LayoutXML to determine column order and visibility
  - **Developer-friendly Headers** - Shows exact logical names for copy-paste into code
  - **Smart Pagination** - 200-record default with "Load More" functionality

### Changed
- **Activity Bar Icon** - Updated SVG icon for improved visual clarity
- **Query Data to Data Explorer** - Renamed panel for better clarity and modern feel
- **OData Pagination Implementation** - Fixed DataExplorerPanel and DataverseQueryService to use proper Microsoft OData pagination with Prefer header instead of $top/$skip parameters

### Fixed
- **Environment Setup Panels** - Multiple "Add Environment" tabs now maintain independent form state
- **Credential Management** - Editing environment settings no longer overwrites stored secrets when unchanged
- **Panel State Management** - Enhanced BasePanel class with proper multi-instance lifecycle management
- **Environment Edit Validation** - Fixed validation error requiring credentials when editing environments with existing stored secrets

### Technical
- Enhanced BasePanel with multi-instance tracking and unique panel IDs
- Added WebviewStateManager utility for automatic form state persistence
- Improved AuthenticationService with credential preservation logic
- Updated EnvironmentSetupPanel to support multiple concurrent instances
- **Data Explorer Architecture** - Dual-engine query system with FetchXML and OData approaches
- **FetchXmlParser Service** - Custom XML parser compatible with Node.js Extension Host environment
- **DataverseMetadataService** - Comprehensive metadata caching and OData value formatting
- **Direct FetchXML Execution** - `executeFetchXml()` method bypasses complex OData conversion
- **Entity Metadata Loading** - Support for System/Custom/Virtual entity type detection
- **Layout-aware Rendering** - LayoutXML parsing for view-specific column configuration

## [0.0.1] - 2025-08-28

### Added
- **Power Platform Developer Suite** - comprehensive VS Code extension for Power Platform development
- **Environment Management** - connect to multiple environments using 4 authentication methods:
  - Service Principal (Client ID/Secret)
  - Interactive Browser Authentication
  - Username/Password
  - Device Code Flow
- **Solution Explorer** - browse, filter, export, and manage Dynamics 365/Dataverse solutions
  - Real-time solution browsing with search and filtering
  - Export solutions directly from VS Code
  - Solution metadata and component analysis
- **Metadata Browser** - comprehensive three-panel interface for exploring Dataverse entity metadata
  - Browse tables and global choice sets with hierarchical navigation
  - Interactive metadata exploration: Tables → Columns, Keys, Relationships, Privileges
  - Detailed property panels showing complete entity, attribute, and relationship metadata
  - Smart caching system for instant tab switching and optimal performance
  - Export metadata objects to JSON format
  - Advanced search and filtering within metadata
- **Plugin Trace Viewer** - analyze and manage plugin execution traces
  - View plugin traces with advanced filtering (date ranges, plugin names, entities, exceptions)
  - Environment trace level management (Off/Exception/All) with live synchronization
  - Detailed trace analysis with Configuration and Execution tabs
  - Export trace data to CSV format
  - Stack trace syntax highlighting for debugging
- **Connection References Manager** - manage Power Automate flow connections
  - Browse flows and their connection reference relationships
  - View connection details and mapping to flows
  - Solution-based filtering with automatic Default solution selection
  - "Open in Maker" functionality to jump directly to Power Platform Maker portal
  - Sync deployment settings to JSON files for ALM workflows
- **Environment Variables Manager** - manage environment-specific configuration
  - Browse environment variables with solution filtering
  - View variable definitions, current values, and default values
  - "Open in Maker" functionality for direct editing
  - Sync deployment settings for automated deployment scenarios
- **Import Job Viewer** - monitor solution import operations
  - Real-time import status monitoring and progress tracking
  - View detailed import logs and XML configurations
  - Historical import job analysis
- **Professional UI/UX Features**:
  - VS Code theme integration with proper dark/light mode support
  - Sortable columns with visual indicators across all data tables
  - Text selection enabled in all table cells for easy copying
  - Responsive three-panel layouts that adapt to different screen sizes
  - Consistent "Open New Window" support via right-click context menus
  - Smart panel management - left-click focuses existing panels, right-click opens new instances

### Technical
- Modern TypeScript architecture with dependency injection via ServiceFactory
- Webpack bundling for optimized extension performance (92% size reduction)
- Comprehensive error handling and user feedback systems
- State persistence across VS Code sessions
- Smart caching systems with TTL for optimal API performance
- Proper disposal patterns for memory leak prevention<|MERGE_RESOLUTION|>--- conflicted
+++ resolved
@@ -7,7 +7,6 @@
 
 ## [Unreleased]
 
-<<<<<<< HEAD
 ### Added
 
 - **E2E Testing Infrastructure:** Playwright-based E2E testing for VS Code extension
@@ -20,18 +19,6 @@
   - Console log capture (`vscode.getLogs()`) - Renderer and webview debug messages
   - Extension Output channel capture (`vscode.getExtensionLogs()`) - Extension logger output
   - Design doc: `docs/designs/PLAYWRIGHT_E2E_DESIGN.md`
-=======
-## [0.2.1] - 2025-11-25
-
-### Fixed
-
-- **Environment Setup:** Button alignment - toolbar buttons now centered and right-aligned to match form content width
-- **Environment Setup:** Interactive auth warning now displays as modal dialog instead of corner notification
-- **Environment Setup:** Discover/Test buttons now properly reset text when user cancels operation
-- **Environment Setup:** Added separate "Save" and "Save & Close" buttons - users can now save without closing panel
-- **Environment Setup:** Deleting an environment no longer deletes credentials shared with other environments (e.g., two environments using the same username/password)
-- **Persistence Inspector:** Panel content now scrolls properly when content exceeds viewport height
->>>>>>> 2669c813
 
 ### Changed
 
@@ -42,6 +29,17 @@
 - **Dependencies:** Upgraded @typescript-eslint packages to 8.48.0
 - **Dependencies:** Upgraded @vscode/vsce to 3.7.1
 - **CI:** Updated GitHub Actions (checkout v6, setup-node v6, codeql-action v4, github-script v8)
+
+## [0.2.1] - 2025-11-25
+
+### Fixed
+
+- **Environment Setup:** Button alignment - toolbar buttons now centered and right-aligned to match form content width
+- **Environment Setup:** Interactive auth warning now displays as modal dialog instead of corner notification
+- **Environment Setup:** Discover/Test buttons now properly reset text when user cancels operation
+- **Environment Setup:** Added separate "Save" and "Save & Close" buttons - users can now save without closing panel
+- **Environment Setup:** Deleting an environment no longer deletes credentials shared with other environments (e.g., two environments using the same username/password)
+- **Persistence Inspector:** Panel content now scrolls properly when content exceeds viewport height
 
 ## [0.2.0] - 2025-11-24
 
