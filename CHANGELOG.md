--- conflicted
+++ resolved
@@ -9,7 +9,6 @@
 
 ### Added
 
-<<<<<<< HEAD
 - **Data Explorer - FetchXML Direct Editing:** SQL/FetchXML mode toggle for bidirectional query editing
   - Mode toggle tabs (SQL / FetchXML) above editor
   - **SQL Mode:** SQL editor (editable) + FetchXML preview (read-only) - existing behavior
@@ -34,7 +33,7 @@
   - Panel open/close tests
   - Export dropdown visibility tests
   - CSV export flow tests
-=======
+
 - **Virtual Table Infrastructure** - High-performance table rendering for large datasets
   - Virtual scrolling renders only visible rows to DOM (50-100 rows vs all rows)
   - Background data loading with cache management (up to 5,000 records)
@@ -48,7 +47,6 @@
   - Fixed column widths prevent resize during scroll
   - Truncated content shows full text on hover (title tooltips)
   - Consistent 36px row heights with `table-layout: fixed`
->>>>>>> 892b3f4a
 
 - **User Configuration System** - Customizable extension settings via VS Code Settings UI
   - `powerPlatformDevSuite.pluginTrace.defaultLimit` - Configure default number of plugin traces to fetch (1-5000, default: 100)
